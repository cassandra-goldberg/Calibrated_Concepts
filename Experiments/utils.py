--- conflicted
+++ resolved
@@ -4,11 +4,8 @@
 import matplotlib.pyplot as plt
 from sklearn.calibration import CalibrationDisplay
 
-<<<<<<< HEAD
 models_order = ['GT','CT','GLR','CLR','EmbCLR']
-=======
 calibration_ordering = ["None", "Histogram", "Isotonic", "Platt", "Temperature", "Beta"]
->>>>>>> faecc9d4
 
 def add_split_column(df):
     # Generate a random assignment for each row
