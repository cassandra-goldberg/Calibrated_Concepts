{
 "cells": [
  {
   "cell_type": "markdown",
   "id": "07c585a1-8b88-4de8-9b51-959de57f0cc7",
   "metadata": {},
   "source": [
    "# Experiment"
   ]
  },
  {
   "cell_type": "code",
   "execution_count": null,
   "id": "b7250844-ddfb-4bac-a26e-ae825060c147",
   "metadata": {},
   "outputs": [],
   "source": [
    "import pandas as pd\n",
    "import numpy as np\n",
    "import torch\n",
    "import os\n",
    "from IPython.display import display\n",
    "import matplotlib.pyplot as plt\n",
    "\n",
    "from models import get_global_threshold, get_individual_thresholds\n",
    "from models import get_global_similarity_log_reg, get_similarity_log_reg\n",
    "from models import get_embeddings_log_reg\n",
    "from models import get_global_sim_X_y, get_concept_sim_X_y\n",
    "\n",
    "from calibration_framework import apply_platt_scaling, apply_isotonic_regression, apply_temperature_scaling\n",
    "from calibration_framework import apply_histogram_binning, apply_beta_calibration\n",
    "\n",
    "from utils import compare_all_models_calibration_metric, compare_all_models_calibration_avg, compare_all_models_calibration_concept"
   ]
  },
  {
   "cell_type": "code",
   "execution_count": null,
   "id": "733f5fa5-d70e-4af3-af96-1d30893c0b0b",
   "metadata": {},
   "outputs": [],
   "source": [
    "dataset_name = 'CLEVR'"
   ]
  },
  {
   "cell_type": "markdown",
   "id": "c1ea5459-199e-4c30-b4b9-cea8e90c700a",
   "metadata": {},
   "source": [
    "## 1. Get pre-processed data"
   ]
  },
  {
   "cell_type": "code",
   "execution_count": null,
   "id": "c4803d97-4aa0-4880-b255-4387b5b0866c",
   "metadata": {},
   "outputs": [],
   "source": [
    "metadata_df = pd.read_csv(f'../Data/{dataset_name}/metadata.csv')\n",
    "embeddings = torch.load(f'Embeddings/{dataset_name}/embeddings.pt')\n",
    "cosine_similarity_df = pd.read_csv(f'Cosine_Similarities/{dataset_name}/train_cosine_similarities.csv')\n",
    "\n",
    "if dataset_name == 'CLEVR':\n",
    "    metadata_df = metadata_df.drop(['size::large','material::rubber'], axis=1)\n",
    "    cosine_similarity_df = cosine_similarity_df.drop(['size::large','material::rubber'], axis=1)\n",
    "\n",
    "concepts = list(cosine_similarity_df.columns)\n",
    "\n",
    "train_mask = metadata_df['split'] == 'train'\n",
    "train_embeddings = embeddings[train_mask]\n",
    "train_metadata_df = metadata_df[train_mask].reset_index(drop=True)\n",
    "train_cosine_similarity_df = cosine_similarity_df[train_mask].reset_index(drop=True)\n",
    "\n",
    "cal_mask = metadata_df['split'] == 'calibration'\n",
    "cal_embeddings = embeddings[cal_mask]\n",
    "cal_metadata_df = metadata_df[cal_mask].reset_index(drop=True)\n",
    "cal_cosine_similarity_df = cosine_similarity_df[cal_mask].reset_index(drop=True)\n",
    "\n",
    "test_mask = metadata_df['split'] == 'test'\n",
    "test_embeddings = embeddings[test_mask]\n",
    "test_metadata_df = metadata_df[test_mask].reset_index(drop=True)\n",
    "test_cosine_similarity_df = cosine_similarity_df[test_mask].reset_index(drop=True)"
   ]
  },
  {
   "cell_type": "code",
   "execution_count": null,
   "id": "e8397156-bca7-4f14-ae79-f7578c11da8e",
   "metadata": {},
   "outputs": [],
   "source": [
    "embeddings.shape"
   ]
  },
  {
   "cell_type": "code",
   "execution_count": null,
   "id": "f3dce939-1cb8-44d6-b131-80b4df30622d",
   "metadata": {},
   "outputs": [],
   "source": [
    "cosine_similarity_df.shape"
   ]
  },
  {
   "cell_type": "markdown",
   "id": "25aea660-cd20-4bcf-a2cf-d6d3f42cbeaa",
   "metadata": {},
   "source": [
    "## 2. Train models"
   ]
  },
  {
   "cell_type": "markdown",
   "id": "d2d7af94-67be-4edc-a07d-6f5b1673f90c",
   "metadata": {},
   "source": [
    "### (GT) Global Threshold"
   ]
  },
  {
   "cell_type": "code",
   "execution_count": null,
   "id": "bdc2abf9-1a4e-4ae6-8680-97e79229ff17",
   "metadata": {},
   "outputs": [],
   "source": [
    "m1_models, m1_global_train_error, m1_train_errors = get_global_threshold(train_metadata_df, train_cosine_similarity_df,\n",
    "                                                                        verbose=False)\n",
    "m1_train_errors['Model'] = 'GT'"
   ]
  },
  {
   "cell_type": "markdown",
   "id": "74d85b7c-d52b-4ea8-971c-e3b5fe2c9516",
   "metadata": {},
   "source": [
    "### (CT) Concept Threshold"
   ]
  },
  {
   "cell_type": "code",
   "execution_count": null,
   "id": "54784061-e30a-4d03-933d-74a594984731",
   "metadata": {},
   "outputs": [],
   "source": [
    "m2_models, m2_train_errors = get_individual_thresholds(train_metadata_df, train_cosine_similarity_df, verbose=False)\n",
    "m2_train_errors['Model'] = 'CT'"
   ]
  },
  {
   "cell_type": "markdown",
   "id": "9aaf243a-a3bb-41a4-ae9f-8f5673c1cef2",
   "metadata": {},
   "source": [
    "### (GLR) Global Similarity LogReg"
   ]
  },
  {
   "cell_type": "code",
   "execution_count": null,
   "id": "2c5609fa-5979-4b56-9343-f9d4d23c3a3a",
   "metadata": {},
   "outputs": [],
   "source": [
    "m3_models, m3_global_train_error, m3_train_errors = get_global_similarity_log_reg(train_metadata_df, \n",
    "                                                                                  train_cosine_similarity_df,\n",
    "                                                                                  verbose=False)\n",
    "m3_train_errors['Model'] = 'GLR'"
   ]
  },
  {
   "cell_type": "markdown",
   "id": "5a482589-40c4-414a-949a-ee0cb317ecd4",
   "metadata": {},
   "source": [
    "### (CLR) Concept Similarity LogReg"
   ]
  },
  {
   "cell_type": "code",
   "execution_count": null,
   "id": "a9285f41-1e64-40aa-bdb2-bedb12f207e8",
   "metadata": {},
   "outputs": [],
   "source": [
    "m4_models, m4_train_errors = get_similarity_log_reg(train_metadata_df, train_cosine_similarity_df, verbose=False)\n",
    "m4_train_errors['Model'] = 'CLR'"
   ]
  },
  {
   "cell_type": "markdown",
   "id": "62295d2c-a839-44b9-b122-1a71737035c2",
   "metadata": {},
   "source": [
    "### (EmbCLR) Embeddings Concept LogReg"
   ]
  },
  {
   "cell_type": "code",
   "execution_count": null,
   "id": "e3d69dfc-e33a-4145-b573-54a38dce308f",
   "metadata": {},
   "outputs": [],
   "source": [
    "m5_models, m5_train_errors = get_embeddings_log_reg(train_embeddings, train_metadata_df, train_cosine_similarity_df,\n",
    "                                                   verbose=False)\n",
    "m5_train_errors['Model'] = 'EmbCLR'"
   ]
  },
  {
   "cell_type": "code",
   "execution_count": null,
   "id": "142b535e-a78f-4ef2-89f5-65239ceb8bb2",
   "metadata": {},
   "outputs": [],
   "source": [
    "base_models = {'GT': m1_models,\n",
    "               'CT': m2_models,\n",
    "               'GLR': m3_models,\n",
    "               'CLR': m4_models,\n",
    "               'EmbCLR': m5_models\n",
    "         }"
   ]
  },
  {
   "cell_type": "markdown",
   "id": "c16ac801-5aff-44bb-ab5e-aa0a9d9e0aaa",
   "metadata": {},
   "source": [
    "### 2.1 Evaluate training classification error"
   ]
  },
  {
   "cell_type": "code",
   "execution_count": null,
   "id": "25214a4f-3742-4351-8081-27426f127ac6",
   "metadata": {},
   "outputs": [],
   "source": [
    "error_comparison_df = pd.DataFrame.from_dict([m1_train_errors, \n",
    "                                              m2_train_errors,\n",
    "                                              m3_train_errors,\n",
    "                                              m4_train_errors,\n",
    "                                              m5_train_errors\n",
    "                                             ])\n",
    "error_comparison_df = error_comparison_df.set_index('Model')\n",
    "if dataset_name == 'CUB':\n",
    "    error_comparison_df = error_comparison_df.transpose()\n",
    "    display(error_comparison_df.describe())\n",
    "else:\n",
    "    display(error_comparison_df)"
   ]
  },
  {
   "cell_type": "markdown",
   "id": "8f7c8856-ea2e-442b-9b5b-1af611643fde",
   "metadata": {},
   "source": [
    "## 3. Calibrate models"
   ]
  },
  {
   "cell_type": "code",
   "execution_count": null,
   "id": "7149407f-b0bb-4573-8c2b-7a1c7780f839",
   "metadata": {},
   "outputs": [],
   "source": [
    "X_cal, y_cal, _, _ = get_global_sim_X_y(cal_metadata_df, cal_cosine_similarity_df)\n",
    "\n",
    "m3_models_cal = {}\n",
    "\n",
    "m3_models_cal['Platt'] = apply_platt_scaling(m3_models, X_cal, y_cal)\n",
    "m3_models_cal['Isotonic'] = apply_isotonic_regression(m3_models, X_cal, y_cal)\n",
    "m3_models_cal['Temperature'] = apply_temperature_scaling(m3_models, X_cal, y_cal, verbose=False)"
   ]
  },
  {
   "cell_type": "code",
   "execution_count": null,
<<<<<<< HEAD
=======
   "id": "f61be113",
   "metadata": {},
   "outputs": [],
   "source": [
    "m3_models_cal['Histogram'] = apply_histogram_binning(m3_models, X_cal, y_cal, nbins=10)\n",
    "m3_models_cal['Beta'] = apply_beta_calibration(m3_models, X_cal, y_cal)"
   ]
  },
  {
   "cell_type": "code",
   "execution_count": null,
>>>>>>> faecc9d4
   "id": "6db2bccf-ebf4-4e40-8f47-311d44a6918f",
   "metadata": {},
   "outputs": [],
   "source": [
    "m4_models_cal = {}\n",
    "m4_models_cal['Platt'] = {}\n",
    "m4_models_cal['Isotonic'] = {}\n",
    "m4_models_cal['Temperature'] = {}\n",
    "\n",
    "m4_models_cal['Histogram'] = {}\n",
    "m4_models_cal['Beta'] = {}\n",
    "\n",
    "for concept in m4_models.keys():\n",
    "    X_cal, y_cal = get_concept_sim_X_y(cal_metadata_df, cal_cosine_similarity_df, concept)\n",
    "\n",
    "    m4_models_cal['Platt'][concept] = apply_platt_scaling(m4_models[concept], X_cal, y_cal)\n",
    "    m4_models_cal['Isotonic'][concept] = apply_isotonic_regression(m4_models[concept], X_cal, y_cal)\n",
    "    m4_models_cal['Temperature'][concept] = apply_temperature_scaling(m4_models[concept], X_cal, y_cal, verbose=False)\n",
    "    \n",
    "    m4_models_cal['Histogram'][concept] = apply_histogram_binning(m4_models[concept], X_cal, y_cal, nbins=10)\n",
    "    m4_models_cal['Beta'][concept] = apply_beta_calibration(m4_models[concept], X_cal, y_cal)"
   ]
  },
  {
   "cell_type": "code",
   "execution_count": null,
   "id": "12e77499-ed5c-4931-bd0b-1a146d7ed135",
   "metadata": {},
   "outputs": [],
   "source": [
    "m5_models_cal = {}\n",
    "m5_models_cal['Platt'] = {}\n",
    "m5_models_cal['Isotonic'] = {}\n",
    "m5_models_cal['Temperature'] = {}\n",
    "\n",
<<<<<<< HEAD
    "for concept in m5_models.keys():\n",
=======
    "m5_models_cal['Histogram'] = {}\n",
    "m5_models_cal['Beta'] = {}\n",
    "\n",
    "for concept in m4_models.keys():\n",
>>>>>>> faecc9d4
    "    X_cal = cal_embeddings\n",
    "    y_cal = (cal_metadata_df[concept]==1).to_numpy().astype(int)\n",
    "\n",
    "    m5_models_cal['Platt'][concept] = apply_platt_scaling(m5_models[concept], X_cal, y_cal)\n",
    "    m5_models_cal['Isotonic'][concept] = apply_isotonic_regression(m5_models[concept], X_cal, y_cal)\n",
    "    m5_models_cal['Temperature'][concept] = apply_temperature_scaling(m5_models[concept], X_cal, y_cal, verbose=False)\n",
    "    \n",
    "    m5_models_cal['Histogram'][concept] = apply_histogram_binning(m5_models[concept], X_cal, y_cal, nbins=10)\n",
    "    m5_models_cal['Beta'][concept] = apply_beta_calibration(m5_models[concept], X_cal, y_cal)"
   ]
  },
  {
   "cell_type": "code",
   "execution_count": null,
   "id": "d21f18ed-5218-44f0-a6ee-ee0af9135f77",
   "metadata": {},
   "outputs": [],
   "source": [
    "calibrated_models = {'GLR': m3_models_cal,\n",
    "                     'CLR': m4_models_cal,\n",
    "                     'EmbCLR': m5_models_cal\n",
    "                    }"
   ]
  },
  {
   "cell_type": "markdown",
   "id": "f20873e1-49dd-4041-9a3e-5c85dbc5035b",
   "metadata": {},
   "source": [
    "## 4. Evaluate models"
   ]
  },
  {
   "cell_type": "code",
   "execution_count": null,
   "id": "4a7518f5-1988-4a55-9c55-c02869a7a1df",
   "metadata": {},
   "outputs": [],
   "source": [
    "results_path = f\"Results/{dataset_name}/\"\n",
    "os.makedirs(results_path, exist_ok=True)"
   ]
  },
  {
   "cell_type": "markdown",
   "id": "0c08301c-50aa-4dde-8163-061445fb6a74",
   "metadata": {},
   "source": [
    "### 4.1 Get a single metric for all models, calibration methods, and concepts\n",
    "\n",
    "**Use only if you don't have many concepts!**"
   ]
  },
  {
   "cell_type": "code",
   "execution_count": null,
   "id": "89e7399b-52d0-4ee5-9d14-e83b5487cac7",
   "metadata": {},
   "outputs": [],
   "source": [
    "metric = 'K1'\n",
    "\n",
    "if len(concepts) <= 10:\n",
    "    metric_df = compare_all_models_calibration_metric(base_models, m3_models_cal, m4_models_cal, m5_models_cal,\n",
    "                                       test_metadata_df, test_cosine_similarity_df, test_embeddings, \n",
    "                                       metric=metric)\n",
    "    if not 'K' in metric:\n",
    "        display(metric_df.style.highlight_max(color='grey'))\n",
    "    else:\n",
    "        display(metric_df)"
   ]
  },
  {
   "cell_type": "markdown",
   "id": "41c86e58-77e3-4ae5-8146-21dcb2a16149",
   "metadata": {},
   "source": [
    "### 4.2 Get the average of all metrics over the concepts for all models and calibration methods"
   ]
  },
  {
   "cell_type": "code",
   "execution_count": null,
   "id": "f3a6f39d-7266-4130-bcce-9e86c28ae8ed",
   "metadata": {},
   "outputs": [],
   "source": [
    "metrics_avg_df = compare_all_models_calibration_avg(base_models, m3_models_cal, m4_models_cal, m5_models_cal,\n",
    "                                   test_metadata_df, test_cosine_similarity_df, test_embeddings)\n",
    "metrics_avg_df.to_csv(os.path.join(results_path, 'metrics_average.csv'))\n",
    "with open(os.path.join(results_path, 'metrics_average.tex'), 'w') as tf:\n",
    "     tf.write(metrics_avg_df.to_latex())\n",
    "\n",
    "with open(os.path.join(results_path, 'metrics_average_short.tex'), 'w') as tf:\n",
    "     tf.write(metrics_avg_df[['Acc','K1','Kmax']].to_latex())\n",
    "    \n",
    "metrics_avg_df#.style.highlight_max(color='grey', subset=['Acc','F1','AUC'])"
   ]
  },
  {
   "cell_type": "markdown",
   "id": "419670fb-ca51-42e8-8adb-4c6239b3c805",
   "metadata": {},
   "source": [
    "### 4.3 Get all metrics for all models and calibration methods for a single concept"
   ]
  },
  {
   "cell_type": "code",
   "execution_count": null,
   "id": "76300726-0f9c-463d-9944-ef5e50d896e7",
   "metadata": {},
   "outputs": [],
   "source": [
    "concept = concepts[0]\n",
    "\n",
    "metrics_concept_df = compare_all_models_calibration_concept(base_models, m3_models_cal, m4_models_cal, m5_models_cal,\n",
    "                                   test_metadata_df, test_cosine_similarity_df, test_embeddings,\n",
    "                                      concept=concept)\n",
    "metrics_concept_df.to_csv(os.path.join(results_path, f'metrics_concept_{concept}.csv'))\n",
    "with open(os.path.join(results_path, f'metrics_concept_{concept}.tex'), 'w') as tf:\n",
    "     tf.write(metrics_concept_df.to_latex())\n",
    "    \n",
    "metrics_concept_df.style.highlight_max(color='grey', subset=['Acc','F1','AUC'])  "
   ]
  },
  {
   "cell_type": "code",
   "execution_count": null,
   "id": "b8446b84-9314-483b-a762-93550eb00494",
   "metadata": {},
   "outputs": [],
   "source": [
    "if len(concepts) < 10:\n",
    "    for concept in concepts:\n",
    "        metrics_concept_df = compare_all_models_calibration_concept(base_models, m3_models_cal, m4_models_cal, m5_models_cal,\n",
    "                                           test_metadata_df, test_cosine_similarity_df, test_embeddings,\n",
    "                                              concept=concept)\n",
    "        metrics_concept_df.to_csv(os.path.join(results_path, f'metrics_concept_{concept}.csv'))\n",
    "        with open(os.path.join(results_path, f'metrics_concept_{concept}.tex'), 'w') as tf:\n",
    "             tf.write(metrics_concept_df.to_latex())"
   ]
  },
  {
   "cell_type": "markdown",
   "id": "a68f545d-6ae8-4004-9210-b902059d3ba3",
   "metadata": {},
   "source": [
    "## 5. Calibration curves"
   ]
  },
  {
   "cell_type": "code",
   "execution_count": null,
   "id": "b527da33-e3e5-4c73-973b-1a7de7a9d84b",
   "metadata": {},
   "outputs": [],
   "source": [
    "from calibration import plot_calibration_curves_concept, plot_calibration_curves_avg"
   ]
  },
  {
   "cell_type": "code",
   "execution_count": null,
   "id": "1ff04b88-3d81-425c-9cfe-1906c094d1b9",
   "metadata": {},
   "outputs": [],
   "source": [
    "fig = plot_calibration_curves_avg(test_metadata_df, test_cosine_similarity_df, \n",
    "                                test_embeddings, base_models, calibrated_models,\n",
    "                                  results_path, dataset_name)"
   ]
  },
  {
   "cell_type": "code",
   "execution_count": null,
   "id": "26386f98-c250-4abb-a19d-ba93c6a263c8",
   "metadata": {},
   "outputs": [],
   "source": [
    "if len(concepts) < 10:\n",
    "    for concept in concepts:\n",
    "        fig = plot_calibration_curves_concept(test_metadata_df, test_cosine_similarity_df, \n",
    "                                            test_embeddings, base_models, calibrated_models,\n",
    "                                            concept, results_path)\n",
    "        fig.show()\n",
    "else:\n",
    "    for concept in concepts[:10]:\n",
    "        fig = plot_calibration_curves_concept(test_metadata_df, test_cosine_similarity_df, \n",
    "                                            test_embeddings, base_models, calibrated_models,\n",
    "                                            concept, results_path)\n",
    "        fig.show()"
   ]
  },
  {
   "cell_type": "code",
   "execution_count": null,
   "id": "8203c440-b018-4615-8f0b-7315ab59ffaf",
   "metadata": {},
   "outputs": [],
   "source": []
  },
  {
<<<<<<< HEAD
   "cell_type": "code",
   "execution_count": null,
   "id": "c0af48bc-6ad3-4dd1-b371-f3b4453fd1e7",
   "metadata": {},
   "outputs": [],
   "source": []
=======
   "cell_type": "markdown",
   "id": "b793470c",
   "metadata": {},
   "source": [
    "## Old stuff"
   ]
  },
  {
   "cell_type": "code",
   "execution_count": null,
   "id": "3e686937",
   "metadata": {},
   "outputs": [],
   "source": [
    "from scipy.special import logit, expit\n",
    "from matplotlib import pyplot as plt\n",
    "fig, ax = plt.subplots()\n",
    "\n",
    "n = 501 # discretization\n",
    "colors = plt.rcParams['axes.prop_cycle'].by_key()['color']\n",
    "\n",
    "# None\n",
    "plt.plot([0, 1], [0, 1], label = 'None', color = 'grey', linestyle = 'dashed', alpha = 0.5)\n",
    "\n",
    "# Histogram binning\n",
    "x_vals = m3_models_cal['Histogram'].calibrator.get_params()['_bin_bounds'][0]\n",
    "y_vals = m3_models_cal['Histogram'].calibrator.get_params()['_bin_map']\n",
    "y_vals = np.append(y_vals, y_vals[-1])\n",
    "nbins = m3_models_cal['Histogram'].calibrator.get_params()['bins']\n",
    "plt.step(x_vals, y_vals, where = 'post', label = 'Histogram ({} bins)'.format(nbins), color = colors[0])\n",
    "\n",
    "# Isotonic regression (would be nice if I could find the true bins but this will do)\n",
    "x_vals = np.linspace(0, 1, num=n, endpoint=True)[1:-1]\n",
    "y_vals = m3_models_cal['Isotonic'].calibrated_classifiers_[0].calibrators[0].predict(logit(x_vals))\n",
    "plt.plot(x_vals, y_vals, label = 'Isotonic', color = colors[1])\n",
    "\n",
    "# Platt scaling\n",
    "x_vals = np.linspace(0, 1, num=n, endpoint=True)[1:-1]\n",
    "y_vals = m3_models_cal['Platt'].calibrated_classifiers_[0].calibrators[0].predict(logit(x_vals))\n",
    "tmp = m3_models_cal['Platt'].calibrated_classifiers_[0].calibrators[0]\n",
    "a, b = tmp.a_, tmp.b_\n",
    "plt.plot(x_vals, y_vals, label = 'Platt (A={:.2f}, B={:.2f})'.format(a, b), color = colors[2])\n",
    "\n",
    "# Temperature scaling\n",
    "\n",
    "# Emma thinks this should be the correct version (it looks way more believable)\n",
    "x_vals = np.linspace(0, 1, num=n, endpoint=True)[1:-1]\n",
    "y_vals = expit(logit(x_vals) / m3_models_cal['Temperature'].temperature)\n",
    "T = m3_models_cal['Temperature'].temperature\n",
    "plt.plot(x_vals, y_vals, label = 'Temperature w/ logit (T={:.2f})'.format(T), color = colors[5])\n",
    "\n",
    "# This matches what the code currently does on data (softmax and no logit)\n",
    "tmp = m3_models_cal['Temperature']\n",
    "T = tmp.temperature\n",
    "x_vals_vec = np.array([1 - x_vals, x_vals]).T\n",
    "y_vals = tmp.softmax(x_vals_vec / tmp.temperature)[:, 1]\n",
    "plt.plot(x_vals, y_vals, label = 'Temperature (T={:.2f})'.format(T), color = colors[3])\n",
    "\n",
    "# Beta calibration\n",
    "x_vals = np.linspace(0, 1, num=n, endpoint=True)\n",
    "y_vals = m3_models_cal['Beta'].calibrator.transform(x_vals)\n",
    "tmp = m3_models_cal['Beta'].calibrator.get_params()\n",
    "a, b = tmp['_sites']['weights']['values']\n",
    "c = tmp['_sites']['bias']['values'][0]\n",
    "plt.plot(x_vals, y_vals, label = 'Beta (a={:.2f}, b={:.2f}, c={:.2f})'.format(a, b, c), color = colors[4])\n",
    "\n",
    "plt.legend()\n",
    "ax.set_xlabel('Base model probability estimate')\n",
    "ax.set_ylabel('Calibrated model probability estimate')\n",
    "ax.set_title('Calibrators of {} Model'.format('(M3) Global Similarity LogReg'))\n",
    "plt.show()"
   ]
  },
  {
   "cell_type": "code",
   "execution_count": null,
   "id": "1a824482",
   "metadata": {},
   "outputs": [],
   "source": [
    "# x_vals = m3_models.predict_proba(X_cal)\n",
    "# y_vals = m3_models_cal['Platt'].predict_proba(X_cal)\n",
    "# plt.scatter(x_vals, y_vals, label = 'Platt from data', s = 6, color = 'purple')\n",
    "\n",
    "# x_vals = m3_models.predict_proba(X_cal)\n",
    "# y_vals = m3_models_cal['Isotonic'].predict_proba(X_cal)\n",
    "# plt.scatter(x_vals, y_vals, label = 'Isotonic from data', s = 6, color = 'red')\n",
    "\n",
    "# x_vals = m3_models.predict_proba(X_cal)\n",
    "# y_vals = m3_models_cal['Temperature'].predict_proba(X_cal)\n",
    "# plt.scatter(x_vals, y_vals, label = 'Temperature from data', s = 6, color = 'violet')\n",
    "\n",
    "# x_vals = m3_models.predict_proba(X_cal)\n",
    "# y_vals = m3_models_cal['Beta'].predict_proba(X_cal)\n",
    "# plt.scatter(x_vals, y_vals, label = 'Beta from data', s = 6, color = 'violet') \n",
    "# why are a bunch of these giving me double vision, maybe they're giving probabilities for both true and false labels?\n",
    "\n",
    "# tmp = m3_models_cal['Beta'].calibrator.get_params()\n",
    "# a, b = tmp['_sites']['weights']['values']\n",
    "# c = tmp['_sites']['bias']['values'][0]\n",
    "# y_vals = np.exp(c) * x_vals**a / (1 - x_vals)**b\n",
    "# y_vals = 1 / (1 + (1/y_vals))\n",
    "# plt.plot(x_vals, y_vals, label = 'Beta guess')"
   ]
>>>>>>> faecc9d4
  }
 ],
 "metadata": {},
 "nbformat": 4,
 "nbformat_minor": 5
}<|MERGE_RESOLUTION|>--- conflicted
+++ resolved
@@ -282,8 +282,6 @@
   {
    "cell_type": "code",
    "execution_count": null,
-<<<<<<< HEAD
-=======
    "id": "f61be113",
    "metadata": {},
    "outputs": [],
@@ -295,7 +293,6 @@
   {
    "cell_type": "code",
    "execution_count": null,
->>>>>>> faecc9d4
    "id": "6db2bccf-ebf4-4e40-8f47-311d44a6918f",
    "metadata": {},
    "outputs": [],
@@ -331,14 +328,10 @@
     "m5_models_cal['Isotonic'] = {}\n",
     "m5_models_cal['Temperature'] = {}\n",
     "\n",
-<<<<<<< HEAD
-    "for concept in m5_models.keys():\n",
-=======
     "m5_models_cal['Histogram'] = {}\n",
     "m5_models_cal['Beta'] = {}\n",
     "\n",
-    "for concept in m4_models.keys():\n",
->>>>>>> faecc9d4
+    "for concept in m5_models.keys():\n",
     "    X_cal = cal_embeddings\n",
     "    y_cal = (cal_metadata_df[concept]==1).to_numpy().astype(int)\n",
     "\n",
@@ -542,14 +535,14 @@
    "source": []
   },
   {
-<<<<<<< HEAD
    "cell_type": "code",
    "execution_count": null,
    "id": "c0af48bc-6ad3-4dd1-b371-f3b4453fd1e7",
    "metadata": {},
    "outputs": [],
    "source": []
-=======
+  },
+  {
    "cell_type": "markdown",
    "id": "b793470c",
    "metadata": {},
@@ -654,7 +647,6 @@
     "# y_vals = 1 / (1 + (1/y_vals))\n",
     "# plt.plot(x_vals, y_vals, label = 'Beta guess')"
    ]
->>>>>>> faecc9d4
   }
  ],
  "metadata": {},
